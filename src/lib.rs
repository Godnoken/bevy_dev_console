--- conflicted
+++ resolved
@@ -39,12 +39,9 @@
         app.init_resource::<ConsoleUiState>()
             .init_resource::<CommandHints>()
             .init_resource::<ConsoleConfig>()
-<<<<<<< HEAD
-            .register_type::<ConsoleConfig>()
-=======
             .init_resource::<ConsoleWantsMouseInput>()
             .init_resource::<ConsoleWantsKeyboardInput>()
->>>>>>> a96be6ed
+            .register_type::<ConsoleConfig>()
             .add_systems(
                 Update,
                 (
