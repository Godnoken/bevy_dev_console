//! The module that handles the user interface of the console.
//!
//! Made with [`bevy_egui`].

use bevy::prelude::*;

use bevy_egui::egui::text::LayoutJob;
use bevy_egui::egui::{Color32, Frame, Stroke, TextFormat};
use bevy_egui::*;
use chrono::prelude::*;
use web_time::SystemTime;

use crate::command::{CommandHints, ExecuteCommand};
use crate::config::ToColor32;
use crate::logging::LogMessage;
use crate::prelude::ConsoleConfig;

#[cfg(feature = "completions")]
use crate::command::AutoCompletions;

#[cfg(feature = "completions")]
mod completions;
#[cfg(feature = "completions")]
pub use completions::MAX_COMPLETION_SUGGESTIONS;

/// Prefix for log messages that show a previous command.
pub const COMMAND_MESSAGE_PREFIX: &str = "$ ";
/// Prefix for log messages that show the result of a command.
pub const COMMAND_RESULT_PREFIX: &str = "> ";
/// Identifier for log messages that show a previous command.
pub const COMMAND_MESSAGE_NAME: &str = "console_command";
/// Identifier for log messages that show the result of a command.
pub const COMMAND_RESULT_NAME: &str = "console_result";

#[derive(Default, Resource)]
pub struct ConsoleUiState {
    /// Whether the console is open or not.
    pub(crate) open: bool,
    /// Whether we have set focus this open or not.
    pub(crate) text_focus: bool,
    /// A list of all log messages received plus an
    /// indicator indicating if the message is new.
    pub(crate) log: Vec<(LogMessage, bool)>,
    /// The command in the text bar.
    pub(crate) command: String,
    #[cfg(feature = "completions")]
    pub(crate) selected_completion: usize,
}

impl ConsoleUiState {
    /// Whether the console is currently open or not
    pub fn open(&self) -> bool {
        self.open
    }
}

fn system_time_to_chrono_utc(t: SystemTime) -> chrono::DateTime<chrono::Utc> {
    let dur = t.duration_since(web_time::SystemTime::UNIX_EPOCH).unwrap();
    let (sec, nsec) = (dur.as_secs() as i64, dur.subsec_nanos());

    chrono::Utc.timestamp_opt(sec, nsec).unwrap()
}

pub(crate) fn read_logs(mut logs: EventReader<LogMessage>, mut state: ResMut<ConsoleUiState>) {
    for log_message in logs.read() {
        state.log.push((log_message.clone(), true));
    }
}

pub(crate) fn open_close_ui(
    mut state: ResMut<ConsoleUiState>,
    key: Res<ButtonInput<KeyCode>>,
    config: Res<ConsoleConfig>,
) {
    if key.just_pressed(config.open_key) {
        state.open = !state.open;
        state.text_focus = false;
    }
}

pub(crate) fn render_ui_system(
    mut contexts: EguiContexts,
    mut commands: Commands,
    mut state: ResMut<ConsoleUiState>,
    key: Res<ButtonInput<KeyCode>>,
    mut hints: ResMut<CommandHints>,
    config: Res<ConsoleConfig>,
    #[cfg(feature = "completions")] completions: Res<AutoCompletions>,
) {
    egui::Window::new("Developer Console")
        .collapsible(false)
        .default_width(900.)
        .show(contexts.ctx_mut(), |ui| {
            render_ui(
                ui,
                &mut commands,
                &mut state,
                &key,
                &mut hints,
                &config,
                &completions,
            )
        });
}

/// The function that renders the UI of the developer console.
pub fn render_ui(
    ui: &mut egui::Ui,
    commands: &mut Commands,
    state: &mut ConsoleUiState,
    key: &ButtonInput<KeyCode>,
    hints: &mut CommandHints,
    config: &ConsoleConfig,
    #[cfg(feature = "completions")] completions: &AutoCompletions,
) {
    fn submit_command(command: &mut String, commands: &mut Commands) {
        if !command.trim().is_empty() {
            info!(name: COMMAND_MESSAGE_NAME, "{COMMAND_MESSAGE_PREFIX}{}", command.trim());
            // Get the owned command string by replacing it with an empty string
            let command = std::mem::take(command);
            commands.add(ExecuteCommand(command));
        }
    }

    if key.just_pressed(config.submit_key) {
        submit_command(&mut state.command, commands);
    }

<<<<<<< HEAD
    completions::change_selected_completion(ui, state, &completions);

    // A General rule when creating layouts in egui is to place elements which fill remaining space last.
    // Since immediate mode ui can't predict the final sizes of widgets until they've already been drawn
=======
    let low_opacity_black = Color32::from_rgba_unmultiplied(0, 0, 0, 75);

    egui::Window::new("")
        .collapsible(false)
        .title_bar(false)
        .default_width(600.0)
        .default_height(300.0)
        .frame(Frame {
            fill: Color32::TRANSPARENT,
            stroke: Stroke {
                width: 0.0,
                ..Default::default()
            },
            ..Default::default()
        })
        .show(contexts.ctx_mut(), |ui| {
            // A General rule when creating layouts in egui is to place elements which fill remaining space last.
            // Since immediate mode ui can't predict the final sizes of widgets until they've already been drawn
            ui.visuals_mut().widgets.noninteractive.bg_stroke = Stroke {
                width: 0.0,
                ..Default::default()
            };
            ui.visuals_mut().widgets.inactive.weak_bg_fill = low_opacity_black;
            ui.visuals_mut().widgets.hovered.bg_stroke = Stroke {
                width: 0.0,
                ..Default::default()
            };

            ui.visuals_mut().widgets.hovered.fg_stroke = Stroke {
                width: 0.0,
                ..Default::default()
            };

            ui.visuals_mut().extreme_bg_color = low_opacity_black;

            // Thus we create a bottom panel first, where our text edit and submit button resides.
            egui::TopBottomPanel::bottom("bottom panel")
                .frame(egui::Frame::none().outer_margin(egui::Margin {
                    left: 0.0,
                    right: 5.0,
                    top: 5. + 6.,
                    bottom: 5.0,
                }))
                .show_inside(ui, |ui| {
                    //We can use a right to left layout, so we can place the text input last and tell it to fill all remaining space
                    ui.with_layout(egui::Layout::right_to_left(egui::Align::Center), |ui| {
                        if ui.button("Submit").clicked() {
                            submit_command(&mut state.command);
                        }

                        // ui.button is a shorthand command, a similar command exists for text edits, but this is how to manually construct a widget.
                        // doing this also allows access to more options of the widget, rather than being stuck with the default the shorthand picks.
                        let text_edit = egui::TextEdit::singleline(&mut state.command)
                            .desired_width(ui.available_width())
                            .margin(egui::Vec2::splat(4.0))
                            .font(config.theme.font.clone())
                            .lock_focus(true);
>>>>>>> a96be6ed

    // Thus we create a bottom panel first, where our text edit and submit button resides.
    egui::TopBottomPanel::bottom("bottom panel")
        .frame(egui::Frame::none().outer_margin(egui::Margin {
            left: 5.0,
            right: 5.0,
            top: 5. + 6.,
            bottom: 5.0,
        }))
        .show_inside(ui, |ui| {
            let text_edit_id = egui::Id::new("text_edit");

            //We can use a right to left layout, so we can place the text input last and tell it to fill all remaining space
            ui.with_layout(egui::Layout::right_to_left(egui::Align::Center), |ui| {
                // ui.button is a shorthand command, a similar command exists for text edits, but this is how to manually construct a widget.
                // doing this also allows access to more options of the widget, rather than being stuck with the default the shorthand picks.
                if ui.button("Submit").clicked() {
                    submit_command(&mut state.command, commands);

                    // Return keyboard focus to the text edit control.
                    ui.ctx().memory_mut(|mem| mem.request_focus(text_edit_id));
                }

                #[cfg_attr(not(feature = "completions"), allow(unused_variables))]
                let text_edit = egui::TextEdit::singleline(&mut state.command)
                    .id(text_edit_id)
                    .desired_width(ui.available_width())
                    .margin(egui::Vec2::splat(4.0))
                    .font(config.theme.font.clone())
                    .lock_focus(true)
                    .show(ui);

                // Display completions if the "completions" feature is enabled
                #[cfg(feature = "completions")]
                completions::completions(
                    text_edit,
                    text_edit_id,
                    state,
                    ui,
                    commands,
                    &completions,
                    &config,
                );

                // Each time we open the console, we want to set focus to the text edit control.
                if !state.text_focus {
                    state.text_focus = true;
                    ui.ctx().memory_mut(|mem| mem.request_focus(text_edit_id));
                }
            });
        });
    // Now we can fill the remaining minutespace with a scrollarea, which has only the vertical scrollbar enabled and expands to be as big as possible.
    egui::ScrollArea::new([false, true])
        .auto_shrink([false, true])
        .show(ui, |ui| {
            ui.vertical(|ui| {
                let mut command_index = 0;

                for (id, (message, is_new)) in state.log.iter_mut().enumerate() {
                    add_log(ui, id, message, is_new, hints, &config, &mut command_index);
                }
            });
        });
}

fn add_log(
    ui: &mut egui::Ui,
    id: usize,
    event: &LogMessage,
    is_new: &mut bool,
    hints: &mut CommandHints,
    config: &ConsoleConfig,
    command_index: &mut usize,
) {
    ui.push_id(id, |ui| {
        let time_utc = system_time_to_chrono_utc(event.time);
        let time: DateTime<chrono::Local> = time_utc.into();

        let text = format_line(time, config, event, *is_new, command_index, hints);
        let label = ui.label(text);

        if *is_new {
            label.scroll_to_me(Some(egui::Align::Max));
            *is_new = false;
        }
        label.on_hover_ui(|ui| {
            let mut text = LayoutJob::default();
            text.append("Time: ", 0.0, config.theme.format_text());
            text.append(
                &time.format("%x %X %:z").to_string(),
                0.0,
                config.theme.format_dark(),
            );
            text.append("\nTime (UTC): ", 0.0, config.theme.format_text());
            text.append(
                &time_utc.to_rfc3339_opts(chrono::SecondsFormat::Micros, true),
                0.0,
                config.theme.format_dark(),
            );
            text.append("\nName: ", 0.0, config.theme.format_text());
            text.append(event.name, 0.0, config.theme.format_dark());
            text.append("\nTarget : ", 0.0, config.theme.format_text());
            text.append(event.target, 0.0, config.theme.format_dark());
            text.append("\nModule Path: ", 0.0, config.theme.format_text());
            if let Some(module_path) = event.module_path {
                text.append(module_path, 0.0, config.theme.format_dark());
            } else {
                text.append("(Unknown)", 0.0, config.theme.format_dark());
            }
            text.append("\nFile: ", 0.0, config.theme.format_text());
            if let (Some(file), Some(line)) = (event.file, event.line) {
                text.append(&format!("{file}:{line}"), 0.0, config.theme.format_dark());
            } else {
                text.append("(Unknown)", 0.0, config.theme.format_dark());
            }

            ui.label(text);
        });
    });
}

fn format_line(
    time: DateTime<chrono::Local>,
    config: &ConsoleConfig,
    LogMessage {
        message,
        name,
        level,
        ..
    }: &LogMessage,
    new: bool,
    command_index: &mut usize,
    hints: &mut CommandHints,
) -> LayoutJob {
    let mut text = LayoutJob::default();
    text.append(
        &time.format("%H:%M ").to_string(),
        0.0,
        config.theme.format_dark(),
    );
    match *name {
        COMMAND_MESSAGE_NAME => {
            if new {
                hints.reset_hint_added();
            }
            let hints = &hints[*command_index];

            *command_index += 1;

            let message_stripped = message
                .strip_prefix(COMMAND_MESSAGE_PREFIX)
                .unwrap_or(message);
            text.append(COMMAND_MESSAGE_PREFIX, 0.0, config.theme.format_dark());
            // TODO: Handle more than just the first element
            if let Some(hint) = hints.first() {
                text.append(
                    &message_stripped[..hint.span.start],
                    0.,
                    config.theme.format_text(),
                );
                text.append(
                    &message_stripped[hint.span.start..hint.span.end],
                    0.,
                    TextFormat {
                        underline: Stroke::new(1.0, config.theme.error.to_color32()),
                        ..config.theme.format_text()
                    },
                );
                text.append(
                    &message_stripped[hint.span.end..],
                    0.,
                    config.theme.format_text(),
                );
                return text;
            }
            text.append(message_stripped, 0.0, config.theme.format_text());
            text
        }
        COMMAND_RESULT_NAME => {
            text.append(COMMAND_RESULT_PREFIX, 0.0, config.theme.format_dark());
            text.append(
                message
                    .strip_prefix(COMMAND_RESULT_PREFIX)
                    .unwrap_or(message),
                0.0,
                config.theme.format_text(),
            );
            text
        }
        _ => {
            text.append(level.as_str(), 0.0, config.theme.format_level(*level));
            text.append(&format!(" {message}"), 0.0, config.theme.format_text());

            text
        }
    }
}<|MERGE_RESOLUTION|>--- conflicted
+++ resolved
@@ -126,70 +126,10 @@
         submit_command(&mut state.command, commands);
     }
 
-<<<<<<< HEAD
     completions::change_selected_completion(ui, state, &completions);
 
     // A General rule when creating layouts in egui is to place elements which fill remaining space last.
     // Since immediate mode ui can't predict the final sizes of widgets until they've already been drawn
-=======
-    let low_opacity_black = Color32::from_rgba_unmultiplied(0, 0, 0, 75);
-
-    egui::Window::new("")
-        .collapsible(false)
-        .title_bar(false)
-        .default_width(600.0)
-        .default_height(300.0)
-        .frame(Frame {
-            fill: Color32::TRANSPARENT,
-            stroke: Stroke {
-                width: 0.0,
-                ..Default::default()
-            },
-            ..Default::default()
-        })
-        .show(contexts.ctx_mut(), |ui| {
-            // A General rule when creating layouts in egui is to place elements which fill remaining space last.
-            // Since immediate mode ui can't predict the final sizes of widgets until they've already been drawn
-            ui.visuals_mut().widgets.noninteractive.bg_stroke = Stroke {
-                width: 0.0,
-                ..Default::default()
-            };
-            ui.visuals_mut().widgets.inactive.weak_bg_fill = low_opacity_black;
-            ui.visuals_mut().widgets.hovered.bg_stroke = Stroke {
-                width: 0.0,
-                ..Default::default()
-            };
-
-            ui.visuals_mut().widgets.hovered.fg_stroke = Stroke {
-                width: 0.0,
-                ..Default::default()
-            };
-
-            ui.visuals_mut().extreme_bg_color = low_opacity_black;
-
-            // Thus we create a bottom panel first, where our text edit and submit button resides.
-            egui::TopBottomPanel::bottom("bottom panel")
-                .frame(egui::Frame::none().outer_margin(egui::Margin {
-                    left: 0.0,
-                    right: 5.0,
-                    top: 5. + 6.,
-                    bottom: 5.0,
-                }))
-                .show_inside(ui, |ui| {
-                    //We can use a right to left layout, so we can place the text input last and tell it to fill all remaining space
-                    ui.with_layout(egui::Layout::right_to_left(egui::Align::Center), |ui| {
-                        if ui.button("Submit").clicked() {
-                            submit_command(&mut state.command);
-                        }
-
-                        // ui.button is a shorthand command, a similar command exists for text edits, but this is how to manually construct a widget.
-                        // doing this also allows access to more options of the widget, rather than being stuck with the default the shorthand picks.
-                        let text_edit = egui::TextEdit::singleline(&mut state.command)
-                            .desired_width(ui.available_width())
-                            .margin(egui::Vec2::splat(4.0))
-                            .font(config.theme.font.clone())
-                            .lock_focus(true);
->>>>>>> a96be6ed
 
     // Thus we create a bottom panel first, where our text edit and submit button resides.
     egui::TopBottomPanel::bottom("bottom panel")
